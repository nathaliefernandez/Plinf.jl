using Julog, PDDL, Gen, Printf
using Plinf, CSV
using DataFrames
using Statistics
using JSON
using UnPack
using Random

include("render.jl")
include("utils.jl")
include("./new-scenarios/experiment-scenarios.jl")
path = joinpath(dirname(pathof(Plinf)), "..", "domains", "block-words")
#--- Goal Inference ---#

# Define custom goal specification type
struct NoisyGoal
    init_goal::GoalSpec
    cur_goal::GoalSpec
end

"Uniform distribution over permutations (shuffles) of an array."
struct RandomShuffle{T <: AbstractArray} <: Gen.Distribution{T}
    v::T # Original array to be shuffled
end
(d::RandomShuffle)() = Gen.random(d)
@inline Gen.random(d::RandomShuffle) = shuffle(d.v)
function Gen.logpdf(d::RandomShuffle{T}, xs::T) where {T}
    if size(xs) != size(d.v) return -Inf end
    v_counts = countmap(d.v)
    score = sum(logfactorial.(values(v_counts))) - logfactorial(length(d.v))
    for x in xs
        x in keys(v_counts) || return -Inf
        v_counts[x] -= 1
    end
    return all(values(v_counts) .== 0) ? score : -Inf
end
Gen.logpdf_grad(::RandomShuffle, x) =
    (nothing,)
Gen.has_output_grad(::RandomShuffle) =
    false
Gen.has_argument_grads(::RandomShuffle) =
    (nothing,)

# Goal noise implementation
function terms_to_word(terms::Vector{Term})
    # assumes :on terms are ordered top to bottom in terms
    word = ""
    for term in terms
        # first letter
        if (term.name == :clear)
            word = string(terms[1].args[1]) * word
        # other letters
    elseif (term.name == :on)
            word = word * string(term.args[2])
        end
    end
    return word
end

@gen function corrupt_goal(goalspec::GoalSpec)
    # returns new corrupted goalspec
    goal_word = collect(terms_to_word(goalspec.goals))
    corrupted_goal = @trace(RandomShuffle(goal_word)(), :permutation)
    corrupted_goal = String(corrupted_goal)
    # print(corrupted_goal)
    return GoalSpec(word_to_terms(string(corrupted_goal)))
end

# Define getter that returns current goal
Plinf.get_goal(goal_spec::NoisyGoal) = goal_spec.cur_goal

function goal_inference(params, domain, problem, goal_words, goals, state, traj, isgoal, isplan, isaction)
    if isaction
        action_noise = params["action_noise"]
    else
        action_noise = 0
    end
    #### Goal Inference Setup ####

    # Define uniform prior over possible goals
    @gen function goal_prior()
        goal_spec = GoalSpec(word_to_terms(@trace(labeled_unif(goal_words), :goal)))
        return NoisyGoal(goal_spec, goal_spec)
    end
    goal_strata = Dict((:goal_init => :goal) => goal_words)

    if isgoal
        # Define custom noisy goal transition
        @gen function goal_step(t, goal_spec::NoisyGoal, goal_noise::Real)
            @unpack init_goal, cur_goal = goal_spec
            # Corrupt the current goal with some parameter noise
            if @trace(bernoulli(goal_noise), :corrupt)
                if cur_goal == init_goal
                    cur_goal = corrupt_goal(init_goal)
                else
                    cur_goal = init_goal
                end
            end
            return NoisyGoal(init_goal, cur_goal)
        end
    end

    if isplan
        # Assume either a planning agent or replanning agent as a model
        heuristic = precompute(FFHeuristic(), domain)
        planner = ProbAStarPlanner(heuristic=heuristic, search_noise=params["search_noise"])
        replanner = Replanner(planner=planner, persistence=(params["r"], params["q"]))
        agent_planner = replanner # planner
    else
        heuristic = precompute(FFHeuristic(), domain)
        planner = AStarPlanner(heuristic=heuristic)
        replanner = Replanner(planner=planner, persistence=(10,0.999)) ##todo: add persistence
        agent_planner = replanner # planner
    end

    # Configure agent model with goal prior and planner
    agent_init = AgentInit(agent_planner, goal_prior)
    if isgoal
        if isaction
            agent_config = AgentConfig(domain=domain, planner=agent_planner, act_args=(action_noise, ),
                                    act_step=Plinf.noisy_act_step, goal_step=goal_step,
                                    goal_args=(params["goal_noise"],))
        else
            agent_config = AgentConfig(domain=domain, planner=agent_planner, act_args=(),
                                    act_step=Plinf.planned_act_step, goal_step=goal_step,
                                    goal_args=(params["goal_noise"],))
        end
    else
        agent_config = AgentConfig(domain, agent_planner, act_noise=action_noise)
    end
    # Define observation noise model
    obs_params = observe_params(domain, pred_noise=params["pred_noise"]; state=state)
    obs_terms = collect(keys(obs_params))

    # Configure world model with planner, goal prior, initial state, and obs params
    world_init = WorldInit(agent_init, state, state)
    world_config = WorldConfig(domain, agent_config, obs_params)


    #### Online Goal Inference ####

    # Set up visualization and logging callbacks for online goal inference
    goal_probs = [] # Buffer of goal probabilities over time
    callback = (t, s, trs, ws) -> begin
        # print("t=$t\t");
        push!(goal_probs, return_goal_probs(get_goal_probs(trs, ws, goal_words)));
        # print_goal_probs(get_goal_probs(trs, ws, goal_words))
    end

    act_proposal = action_noise > 0 ? forward_act_proposal : nothing
    act_proposal_args = (action_noise,)

    # Set up rejuvenation moves
    goal_rejuv! = pf -> pf_goal_move_accept!(pf, goal_words)
    plan_rejuv! = pf -> pf_replan_move_accept!(pf)
    mixed_rejuv! = pf -> pf_mixed_move_accept!(pf, goal_words; mix_prob=0.25)

    traces, weights =
        world_particle_filter(world_init, world_config, traj, obs_terms, params["n_samples"];
                              resample=true, rejuvenate=nothing,
                              strata=goal_strata, callback=callback,
                              act_proposal=act_proposal,
                              act_proposal_args=act_proposal_args)

    # Show animation of goal inference
    #gif(anim, joinpath(path, "sips-results", experiment*".gif"), fps=1)

    # df = DataFrame(Timestep=collect(1:length(traj)), Probs=goal_probs)
    # CSV.write(joinpath(path, "sips-results", experiment*".csv"), df)
    return goal_probs
end


#--- Model Setup ---#
<<<<<<< HEAD
model_name = "pg" #ap #ag #pg
file =  joinpath(path, "results", "apg", "search_results", "best_params_20.json")

function read_file()
    open(file, "r") do f
        string_dict = read(f,String) # file information to string
        string_dict=JSON.parse(string_dict)  # parse and transform data
        best_params=JSON.parse(string_dict)
        return string_dict, best_params
    end
end
string_dict, best_params = read_file()
=======
model_name = "ap" #ap #ag #pg
file =  joinpath(path, "results", "apg", "search_results", "best_params_20.json")

open(file, "r") do f
    string_dict = read(f,String) # file information to string
    string_dict=JSON.parse(string_dict)  # parse and transform data
    global best_params = JSON.parse(string_dict)
end


>>>>>>> 97bd0f70
#--- Problem Setup ---#
for category in 1:4
    category = string(category)
    for scenario in 1:4
        scenario = string(scenario)
        mkpath(joinpath(path, "results", model_name, category * "_" * scenario))
        # Specify problem
        experiment = "scenario-" * category * "-" * scenario
        problem_name = experiment * ".pddl"

        # Load domain, problem, actions, and goal space
        domain = load_domain(joinpath(path, "domain.pddl"))
        problem = load_problem(joinpath(path, "new-scenarios", problem_name))
        actions = get_action(category * "-" * scenario)
        goal_words = get_goal_space(category * "-" * scenario)
        goals = word_to_terms.(goal_words)

        # Initialize state
        state = initialize(problem)
        goal = problem.goal

        # Execute list of actions and generate intermediate states
        function execute_plan(state, domain, actions)
            states = State[]
            push!(states, state)
            for action in actions
                action = parse_pddl(action)
                state = execute(action, state, domain)
                push!(states, state)
            end
            return states
        end
        traj = execute_plan(state, domain, actions)

        #--- Generate Results ---#
        number_of_trials = 10
        for i in 1:number_of_trials
            best_params["n_samples"] = 500
            if model_name == "ap"
                isgoal = false
                isplan = true
                isaction = true
            elseif model_name == "ag"
                isgoal = true
                isplan = false
                isaction = true
            elseif model_name == "pg"
                isgoal = true
                isplan = true
                isaction = false
            end
            goal_probs = goal_inference(best_params, domain, problem, goal_words, goals,
                                        state, traj, isgoal, isplan, isaction)
            df = DataFrame(Timestep=collect(1:length(traj)), Probs=goal_probs)
            CSV.write(joinpath(path, "results", model_name, category * "_" * scenario, string(i)*".csv"), df)
        end
    end
end<|MERGE_RESOLUTION|>--- conflicted
+++ resolved
@@ -172,20 +172,6 @@
 
 
 #--- Model Setup ---#
-<<<<<<< HEAD
-model_name = "pg" #ap #ag #pg
-file =  joinpath(path, "results", "apg", "search_results", "best_params_20.json")
-
-function read_file()
-    open(file, "r") do f
-        string_dict = read(f,String) # file information to string
-        string_dict=JSON.parse(string_dict)  # parse and transform data
-        best_params=JSON.parse(string_dict)
-        return string_dict, best_params
-    end
-end
-string_dict, best_params = read_file()
-=======
 model_name = "ap" #ap #ag #pg
 file =  joinpath(path, "results", "apg", "search_results", "best_params_20.json")
 
@@ -196,7 +182,6 @@
 end
 
 
->>>>>>> 97bd0f70
 #--- Problem Setup ---#
 for category in 1:4
     category = string(category)
